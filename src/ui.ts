--- conflicted
+++ resolved
@@ -383,11 +383,7 @@
     }
 
     // Make sure dynamic elements are still rendered
-<<<<<<< HEAD
-    this.renderDynamicElements()
-=======
     this.queueDynamicRender()
->>>>>>> 5a79509f
   }
 
   private addToHistory(output: string): void {
